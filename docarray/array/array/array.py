--- conflicted
+++ resolved
@@ -128,11 +128,7 @@
         docs: Optional[Iterable[T_doc]] = None,
     ):
         self._data: List[T_doc] = list(self._validate_docs(docs)) if docs else []
-<<<<<<< HEAD
- 
-=======
-
->>>>>>> 90633c88
+
     @classmethod
     def construct(
         cls: Type[T],
@@ -147,7 +143,7 @@
         da = cls.__new__(cls)
         da._data = docs if isinstance(docs, list) else list(docs)
         return da
-<<<<<<< HEAD
+
 
     def __eq__(self, other: Any) -> bool:
         if self.__len__() != other.__len__():
@@ -156,8 +152,7 @@
             if doc_self != doc_other:
                 return False
         return True
-=======
->>>>>>> 90633c88
+
 
     def _validate_docs(self, docs: Iterable[T_doc]) -> Iterable[T_doc]:
         """
